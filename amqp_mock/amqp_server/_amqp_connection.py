--- conflicted
+++ resolved
@@ -34,10 +34,7 @@
         self._delivery_tag = 0
         self._on_consume = on_consume
         self._on_bind: Optional[Callable[[str, str, str], Awaitable[None]]] = None
-<<<<<<< HEAD
         self._on_declare_exchange: Optional[Callable[[str, str], Awaitable[None]]] = None
-=======
->>>>>>> ea1e0ef8
         self._on_declare_queue: Optional[Callable[[str], Awaitable[None]]] = None
         self._on_publish: Optional[Callable[[Message], Awaitable[None]]] = None
         self._on_ack: Optional[Callable[[str], Awaitable[None]]] = None
@@ -48,14 +45,11 @@
         self._on_bind = callback
         return self
 
-<<<<<<< HEAD
     def on_declare_exchange(self, callback: Callable[[str, str],
                                                      Awaitable[None]]) -> 'AmqpConnection':
         self._on_declare_exchange = callback
         return self
 
-=======
->>>>>>> ea1e0ef8
     def on_declare_queue(self, callback: Callable[[str], Awaitable[None]]) -> 'AmqpConnection':
         self._on_declare_queue = callback
         return self
