--- conflicted
+++ resolved
@@ -1,9 +1,5 @@
 from asyncio import Queue
-<<<<<<< HEAD
 from collections import defaultdict, OrderedDict
-=======
-from collections import OrderedDict, defaultdict
->>>>>>> ea1e0ef8
 from typing import AsyncGenerator, DefaultDict, Dict, List
 
 from ._message import Message, MessageStatus, QueuedMessage
